import {RDSClient, DescribeDBInstancesCommand} from '@aws-sdk/client-rds';
import * as logging from '@nr1e/logging';
import {Tag} from './types.mjs';
import {ConfiguredRetryStrategy} from '@smithy/util-retry';
import {AlarmClassification} from './enums.mjs';
import {
  getCWAlarmsForInstance,
  deleteExistingAlarms,
  buildAlarmName,
  handleAnomalyAlarms,
  handleStaticAlarms,
} from './alarm-tools.mjs';
import {
  CloudWatchClient,
  DeleteAlarmsCommand,
} from '@aws-sdk/client-cloudwatch';
import {MetricAlarmConfigs, parseMetricAlarmOptions} from './alarm-config.mjs';

const log: logging.Logger = logging.getLogger('rds-modules');
const region: string = process.env.AWS_REGION || '';
const retryStrategy = new ConfiguredRetryStrategy(20);
const rdsClient: RDSClient = new RDSClient({
  region: region,
  retryStrategy: retryStrategy,
});
const cloudWatchClient: CloudWatchClient = new CloudWatchClient({
  region: region,
  retryStrategy: retryStrategy,
});

const metricConfigs = MetricAlarmConfigs['RDS'];

export async function fetchRDSTags(
  dbInstanceId: string,
): Promise<{[key: string]: string}> {
  try {
    const command = new DescribeDBInstancesCommand({
      DBInstanceIdentifier: dbInstanceId,
    });
    const response = await rdsClient.send(command);

    const tags: {[key: string]: string} = {};
    response.DBInstances?.[0]?.TagList?.forEach((tag) => {
      if (tag.Key && tag.Value) {
        tags[tag.Key] = tag.Value;
      }
    });

    log
      .info()
      .str('function', 'fetchRDSTags')
      .str('dbInstanceId', dbInstanceId)
      .str('tags', JSON.stringify(tags))
      .msg('Fetched database tags');

    return tags;
  } catch (error) {
    log
      .error()
      .str('function', 'fetchRDSTags')
      .err(error)
      .str('dbInstanceId', dbInstanceId)
      .msg('Error fetching database tags');
    return {};
  }
}

async function checkAndManageRDSStatusAlarms(
  dbInstanceId: string,
  tags: Tag,
): Promise<void> {
  log
    .info()
    .str('function', 'checkAndManageRDSStatusAlarms')
    .str('dbInstanceId', dbInstanceId)
    .msg('Starting alarm management process');

  const isAlarmEnabled = tags['autoalarm:enabled'] === 'true';
  if (!isAlarmEnabled) {
    log
      .info()
      .str('function', 'checkAndManageRDSStatusAlarms')
      .str('dbInstanceId', dbInstanceId)
      .msg('Alarm creation disabled by tag settings');
    await deleteExistingAlarms('dbInstanceId', dbInstanceId);
    return;
  }

  const alarmsToKeep = new Set<string>();

  for (const config of metricConfigs) {
    log
      .info()
      .str('function', 'checkAndManageRDSStatusAlarms')
      .obj('config', config)
      .str('dbInstanceId', dbInstanceId)
      .msg('Processing metric configuration');

    const tagValue = tags[`autoalarm:${config.tagKey}`];
    const updatedDefaults = parseMetricAlarmOptions(
      tagValue || '',
      config.defaults,
    );
    if (config.defaultCreate || tagValue !== undefined) {
      if (config.tagKey.includes('anomaly')) {
        log
          .info()
          .str('function', 'checkAndManageRDSStatusAlarms')
          .str('dbInstanceId', dbInstanceId)
          .msg('Tag key indicates anomaly alarm. Handling anomaly alarms');
        const anomalyAlarms = await handleAnomalyAlarms(
          config,
          'RDS',
          dbInstanceId,
          [{Name: 'DBInstanceIdentifier', Value: dbInstanceId}],
          updatedDefaults,
        );
        anomalyAlarms.forEach((alarmName) => alarmsToKeep.add(alarmName));
      } else {
        log
          .info()
          .str('function', 'checkAndManageRDSStatusAlarms')
          .str('dbInstanceId', dbInstanceId)
          .msg('Tag key indicates static alarm. Handling static alarms');
        const staticAlarms = await handleStaticAlarms(
          config,
          'RDS',
          dbInstanceId,
          [{Name: 'DBInstanceIdentifier', Value: dbInstanceId}],
          updatedDefaults,
        );
        staticAlarms.forEach((alarmName) => alarmsToKeep.add(alarmName));
      }
    } else {
      log
        .info()
        .str('function', 'checkAndManageRDSStatusAlarms')
        .str('dbInstanceId', dbInstanceId)
        .str(
          'alarm prefix: ',
          buildAlarmName(
            config,
            'RDS',
            dbInstanceId,
            AlarmClassification.Warning,
            'static',
          ).replace('Warning', ''),
        )
        .msg(
          'No default or overridden alarm values. Marking alarms for deletion.',
        );
    }
  }
<<<<<<< HEAD
// Delete alarms that are not in the alarmsToKeep set
  const existingAlarms = await getCWAlarmsForInstance('RDS', dbInstanceId);

// Log the full structure of retrieved alarms for debugging
  log
    .info()
    .str('function', 'checkAndManageRDSStatusAlarms')
    .obj('raw existing alarms', existingAlarms)
    .msg('Fetched existing alarms before filtering');

// Log the expected pattern
  const expectedPattern = `AutoAlarm-RDS-${dbInstanceId}`;
  log
    .info()
    .str('function', 'checkAndManageRDSStatusAlarms')
    .str('expected alarm pattern', expectedPattern)
    .msg('Verifying alarms against expected naming pattern');

// Check and log if alarms match expected pattern
  existingAlarms.forEach((alarm) => {
    const matchesPattern = alarm.includes(expectedPattern);
    log
      .info()
      .str('function', 'checkAndManageRDSStatusAlarms')
      .str('alarm name', alarm)
      .bool('matches expected pattern', matchesPattern)
      .msg('Evaluating alarm name match');
  });

// Filter alarms that need deletion
=======
  // Delete alarms that are not in the alarmsToKeep set
  const existingAlarms = await getCWAlarmsForInstance(dbInstanceId, 'RDS');
>>>>>>> 5bfa5f3c
  const alarmsToDelete = existingAlarms.filter(
    (alarm) => !alarmsToKeep.has(alarm),
  );

  log
    .info()
    .str('function', 'checkAndManageRDSStatusAlarms')
    .obj('alarms to delete', alarmsToDelete)
    .msg('Deleting alarms that are no longer needed');

  await cloudWatchClient.send(
    new DeleteAlarmsCommand({
      AlarmNames: [...alarmsToDelete],
    }),
  );

  log
    .info()
    .str('function', 'checkAndManageRDSStatusAlarms')
    .str('dbInstanceId', dbInstanceId)
    .msg('Finished alarm management process');

}

export async function manageInactiveRDSAlarms(
  dbInstanceId: string,
): Promise<void> {
  try {
    await deleteExistingAlarms('RDS', dbInstanceId);
  } catch (e) {
    log
      .error()
      .str('function', 'manageInactiveRDSAlarms')
      .err(e)
      .msg(`Error deleting RDS alarms: ${e}`);
  }
}

// Function to extract dbInstanceId from ARN

function extractRDSInstanceIdFromArn(arn: string): string {
  const regex = /db[:/]([^:/]+)$/;
  const match = arn.match(regex);
  return match ? match[1] : '';
}

// eslint-disable-next-line @typescript-eslint/no-explicit-any
export async function parseRDSEventAndCreateAlarms(
  // eslint-disable-next-line @typescript-eslint/no-explicit-any
  event: any,
): Promise<{
  dbInstanceId: string;
  dbInstanceArn: string;
  eventType: string;
  tags: Record<string, string>;
} | void> {
  let dbInstanceId: string = '';
  let dbInstanceArn: string = '';
  let eventType: string = '';
  let tags: Record<string, string> = {};

  switch (event['detail-type']) {
    case 'Tag Change on Resource':
      dbInstanceId = event.resources[0];
      eventType = 'TagChange';
      tags = event.detail.tags || {};
      log
        .info()
        .str('function', 'parseRDSEventAndCreateAlarms')
        .str('eventType', 'TagChange')
        .str('dbInstanceId', dbInstanceId)
        .str('changedTags', JSON.stringify(event.detail['changed-tag-keys']))
        .msg('Processing Tag Change event');
      break;

    case 'AWS API Call via CloudTrail':
      switch (event.detail.eventName) {
        case 'AddTagsToResource':
          dbInstanceArn = event.detail.requestParameters?.resourceName;
          dbInstanceId = extractRDSInstanceIdFromArn(dbInstanceArn);
          eventType = 'TagChange';
          log
            .info()
            .str('function', 'parseRDSEventAndCreateAlarms')
            .str('eventType', 'TagChange')
            .str('dbInstanceArn', dbInstanceArn)
            .str('dbInstanceId', dbInstanceId)
            .str('requestId', event.detail.requestID)
            .msg('Processing TagChange event');
          if (dbInstanceId) {
            tags = await fetchRDSTags(dbInstanceId);
            log
              .info()
              .str('function', 'parseRDSEventAndCreateAlarms')
              .str('queueUrl', dbInstanceId)
              .str('tags', JSON.stringify(tags))
              .msg('Fetched tags for new TagChange event');
          } else {
            log
              .error()
              .str('function', 'parseRDSEventAndCreateAlarms')
              .str('eventType', 'TagChance')
              .msg('dbInstanceId not found in AddTagsToResource event');
            throw new Error(
              'dbInstanceId not found in AddTagsToResource event',
            );
          }
          break;

        case 'CreateDBInstance':
          dbInstanceId = event.detail.responseElements?.dbInstanceIdentifier;
          eventType = 'Create';
          log
            .info()
            .str('function', 'parseRDSEventAndCreateAlarms')
            .str('eventType', 'Create')
            .str('dbInstanceId', dbInstanceId)
            .str('requestId', event.detail.requestID)
            .msg('Processing CreateDBInstance event');
          if (dbInstanceId) {
            tags = await fetchRDSTags(dbInstanceId);
            log
              .info()
              .str('function', 'parseRDSEventAndCreateAlarms')
              .str('dbInstanceId', dbInstanceId)
              .str('tags', JSON.stringify(tags))
              .msg('Fetched tags for new CreateDBInstance event');
          } else {
            log
              .error()
              .str('function', 'parseRDSEventAndCreateAlarms')
              .str('eventType', 'Create')
              .msg('dbInstanceId not found in CreateDBInstance event');
            throw new Error('dbInstanceId not found in CreateDBInstance event');
          }
          break;

        case 'DeleteDBInstance':
          dbInstanceId = event.detail.requestParameters?.dbInstanceIdentifier;
          eventType = 'Delete';
          log
            .info()
            .str('function', 'parseRDSEventAndCreateAlarms')
            .str('eventType', 'Delete')
            .str('dbInstanceId', dbInstanceId)
            .str('requestId', event.detail.requestID)
            .msg('Processing DeleteDBInstance event');
          break;

        default:
          log
            .error()
            .str('function', 'parseRDSEventAndCreateAlarms')
            .str('eventName', event.detail.eventName)
            .str('requestId', event.detail.requestID)
            .msg('Unexpected CloudTrail event type');
          throw new Error('Unexpected CloudTrail event type');
      }
      break;

    default:
      log
        .error()
        .str('function', 'parseRDSEventAndCreateAlarms')
        .str('detail-type', event['detail-type'])
        .msg('Unexpected event type');
      throw new Error('Unexpected event type');
  }

  if (!dbInstanceId) {
    log
      .error()
      .str('function', 'parseRDSEventAndCreateAlarms')
      .str('dbInstanceId', dbInstanceId)
      .msg('dbInstanceId is empty');
    throw new Error('dbInstanceId is empty');
  }

  log
    .info()
    .str('function', 'parseRDSEventAndCreateAlarms')
    .str('dbInstanceId', dbInstanceId)
    .str('eventType', eventType)
    .msg('Finished processing RDS event');

  if (dbInstanceId && (eventType === 'Create' || eventType === 'TagChange')) {
    log
      .info()
      .str('function', 'parseRDSEventAndCreateAlarms')
      .str('dbInstanceId', dbInstanceId)
      .str('tags', JSON.stringify(tags))
      .str(
        'autoalarm:enabled',
        tags['autoalarm:enabled']
          ? tags['autoalarm:enabled']
          : 'autoalarm tag does not exist',
      )
      .msg('Starting to manage RDS alarms');
    await checkAndManageRDSStatusAlarms(dbInstanceId, tags);
  } else if (eventType === 'Delete') {
    log
      .info()
      .str('function', 'parseRDSEventAndCreateAlarms')
      .str('dbInstanceId', dbInstanceId)
      .msg('Starting to manage inactive RDS alarms');
    await manageInactiveRDSAlarms(dbInstanceId);
  }

  return {dbInstanceArn, dbInstanceId, eventType, tags};
}<|MERGE_RESOLUTION|>--- conflicted
+++ resolved
@@ -151,7 +151,6 @@
         );
     }
   }
-<<<<<<< HEAD
 // Delete alarms that are not in the alarmsToKeep set
   const existingAlarms = await getCWAlarmsForInstance('RDS', dbInstanceId);
 
@@ -182,13 +181,10 @@
   });
 
 // Filter alarms that need deletion
-=======
-  // Delete alarms that are not in the alarmsToKeep set
-  const existingAlarms = await getCWAlarmsForInstance(dbInstanceId, 'RDS');
->>>>>>> 5bfa5f3c
   const alarmsToDelete = existingAlarms.filter(
     (alarm) => !alarmsToKeep.has(alarm),
   );
+
 
   log
     .info()

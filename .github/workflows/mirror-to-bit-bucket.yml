--- conflicted
+++ resolved
@@ -37,10 +37,4 @@
         run: |
           echo "GITHUB_REF=${GITHUB_REF}"
           BRANCH_NAME=${GITHUB_REF#refs/heads/}
-          echo "Pushing branch: ${BRANCH_NAME}"
-<<<<<<< HEAD
-          git push bitbucket "${BRANCH_NAME}:${BRANCH_NAME}" --force
-          
-=======
-          git push bitbucket "HEAD:${BRANCH_NAME}" --force
->>>>>>> 72355aaf
+          echo "Pushing branch: ${BRANCH_NAME}"
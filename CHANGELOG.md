# AutoAlarm Changelog

<<<<<<< HEAD
## v1.7.3
### Changes: 
- Implemented logic to throw warning instead of error in case of missing load balancer for target groups target group alarm creation module
- Updated README with note that Target Group alarms require a load balancer.
- 
### Fixed: 
- Fixed a bug that resulted in AutoAlarm throwing an error when load balancer is not associated with a target group leading to excessive delays through FIFO queue retries. 

=======
>>>>>>> 99e29064
## v1.7.2

## Changes
- Implemented producer-consumer pattern with SQS queue for realarm processing using SQS
- Implemented rate limiting and backoff for API calls to cloudwatch in ReAlarm processing
- Significantly reduced number of API calls to cloudwatch in ReAlarm processing
- Added proper throttling and error handling for ReAlarm processing. 

### Fixed: 
- Fixed bug that prevented ReAlarm from processing alarms in certain cases where total alarm volume resulted in AWS API throttling.

<<<<<<< HEAD
=======

>>>>>>> 99e29064
## v1.7.0

### Added:
- Enhanced ReAlarm functionality with per-alarm configuration using tags
- New tag-based ReAlarm scheduling system allowing customization of re-alarm intervals per alarm
- New EventBridge rule handler for managing ReAlarm schedules
- Support for dynamic ReAlarm schedule updates based on tag changes
- Tag-based configuration with `autoalarm:re-alarm-minutes` for custom schedules
- Tag-based configuration with `autoalarm:re-alarm-disabled` to disable ReAlarm for specific alarms

### Changed:
- ReAlarm is now enabled by default with a 120-minute schedule
- Improved ReAlarm error handling and retry logic
- Enhanced logging for better observability of ReAlarm operations
- Restructured ReAlarm configuration to be more flexible and maintainable
- Updated ReAlarm Lambda to support both scheduled and override-based executions
- Moved from global ReAlarm configuration to granular, tag-based configuration

### Removed:
- Removed global ReAlarm schedule configuration via CDK context
- Removed `useReAlarm` context variable (ReAlarm is now enabled by default)
- Removed `reAlarmSchedule` context variable (replaced with tag-based configuration)
- Removed `realarm:disabled` tag in favor of `autoalarm:re-alarm-disabled`

### Fixed:
- Fixed a bug that prevented retry logic from working correctly in ReAlarm due to improper package import. 


## v1.6.0

## Added:

-   Added a fifo queue to the alarm-tools module to ensure that alarms are created in the correct order.
-   Support added for CloudFront, Route53Resolver, TransitGateway, and VPN services.
-   Added ReAlarm Lambda which retriggers alarms in an alarm state for increased observability. This can be configured with tagging.

### Changed:

-   Updated the alarm-config.mts file to include the new services.
-   Updated the README to include the new services.
-   Updated the auto-alarm-construct.ts file to include the new services.
-   AutoAlarm Queue Alarms now treat missing data as missing, rather than breaching.
-   Tagging schema now allows for the autoalarm:target tag to be used to specify whether an EC2 instance creates Alarms in Cloudwatch or Amazon Managed Prometheus.
-   Added support for Amazon Managed Prometheus Service (AMP) and EC2 Prometheus Alarms for CPU, Memory and Disk Utilization.

### Fixed:

-   Fixed an issue where the alarm-tools module would not create alarms in the correct order when creating multiple alarms.
-   Fixed and issue where Tag change and state change events were not being processed correctly by the lambda function.

## v1.5.0

## Added

-   Added a new configuration file that centralizes all default alarm configurations for currently supported services in
    one place.
-   This file contains tag parsing logic used across all services modules used to create alarms.
-   This file also introduces a more robust tagging schema that simplifies tagging patterns across all services and alarm types.
-   This file allows alarms to be defined in a single location without the need to adjust code in each service module.
-   Support for OpenSearch has been added.

## Changed:

-   All services will now use the same tagging schema to enable non-default alarms and configure default and non-default
    alarms according to application and environment specific needs.
-   tags monitored by eventbridge rule listeners now no longer contain the service name. All tags now follow a convention
    of 'autoalarm:' followed by a short description of the metric. These are defined in the project README.

## Fixed:

## Removed:

-   Removed the old tagging schema.
-   Removed Various logging statements that were used for testing and no longer needed.



<|MERGE_RESOLUTION|>--- conflicted
+++ resolved
@@ -1,19 +1,18 @@
 # AutoAlarm Changelog
 
-<<<<<<< HEAD
 ## v1.7.3
 ### Changes: 
 - Implemented logic to throw warning instead of error in case of missing load balancer for target groups target group alarm creation module
 - Updated README with note that Target Group alarms require a load balancer.
-- 
+
+
 ### Fixed: 
 - Fixed a bug that resulted in AutoAlarm throwing an error when load balancer is not associated with a target group leading to excessive delays through FIFO queue retries. 
 
-=======
->>>>>>> 99e29064
+
 ## v1.7.2
 
-## Changes
+### Changes
 - Implemented producer-consumer pattern with SQS queue for realarm processing using SQS
 - Implemented rate limiting and backoff for API calls to cloudwatch in ReAlarm processing
 - Significantly reduced number of API calls to cloudwatch in ReAlarm processing
@@ -22,10 +21,7 @@
 ### Fixed: 
 - Fixed bug that prevented ReAlarm from processing alarms in certain cases where total alarm volume resulted in AWS API throttling.
 
-<<<<<<< HEAD
-=======
 
->>>>>>> 99e29064
 ## v1.7.0
 
 ### Added:
